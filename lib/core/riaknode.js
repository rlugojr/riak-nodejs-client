--- conflicted
+++ resolved
@@ -101,17 +101,12 @@
  * @method start
  * @param {Function} callback - a callback for when node is started.
  */
-<<<<<<< HEAD
 RiakNode.prototype.start = function(callback) {
-=======
-RiakNode.prototype.start = function () {
->>>>>>> a7d8d0c6
     this._stateCheck([State.CREATED]);
 
-<<<<<<< HEAD
     logger.debug('[RiakNode] (%s:%d) starting', this.remoteAddress, this.remotePort); 
 
-    // Fire up connection pool    
+    // Fire up connection pool
     var funcs = [];
     for (i = 0; i < this.minConnections; i++) {
         funcs.push(makeNewConnectionFunc(this));
@@ -124,18 +119,6 @@
                 self.remoteAddress, self.remotePort, self.executeCount, err);
             logger.error(msg);
         }
-=======
-    logger.debug('[RiakNode] (%s:%s) starting', this.remoteAddress, this.remotePort);
-
-    // Fire up connection pool
-    for (var i = 0; i < this.minConnections; i++) {
-        this._createNewConnection(this._returnConnectionToPool.bind(this), function (){});
-    }
-
-    this._expireTimer = setInterval(function () {
-       self._expireIdleConnections();
-    }, 30000);
->>>>>>> a7d8d0c6
 
         self._expireTimer = setInterval(function() {
             self._expireIdleConnections();
@@ -150,7 +133,6 @@
     });
 };
 
-<<<<<<< HEAD
 function makeNewConnectionFunc(node) {
     var f = function (async_cb) {
         var postConnect = function (conn) {
@@ -165,10 +147,7 @@
     return f;
 }
 
-RiakNode.prototype._createNewConnection = function(postConnectFunc, postFailFunc, healthCheck) {
-=======
 RiakNode.prototype._createNewConnection = function (postConnectFunc, postFailFunc, healthCheck) {
->>>>>>> a7d8d0c6
 
     this._currentNumConnections++;
     var conn = new RiakConnection({
@@ -202,11 +181,7 @@
  * @param {Function} callback - called when node completely stopped.
  * @method stop
  */
-<<<<<<< HEAD
 RiakNode.prototype.stop = function(callback) {
-=======
-RiakNode.prototype.stop = function () {
->>>>>>> a7d8d0c6
     this._stateCheck([State.RUNNING, State.HEALTH_CHECKING]);
     clearInterval(this._expireTimer);
     this.state = State.SHUTTING_DOWN;
@@ -215,12 +190,7 @@
     this._shutdown(callback);
 };
 
-<<<<<<< HEAD
 RiakNode.prototype._shutdown = function(callback) {
-=======
-RiakNode.prototype._shutdown = function () {
-
->>>>>>> a7d8d0c6
     while (this._available.next()) {
         var conn = this._available.removeCurrent();
         this._currentNumConnections--;
@@ -241,14 +211,7 @@
         }
     } else {
         logger.debug("[RiakNode] (%s:%d); Connections still in use.", this.remoteAddress, this.remotePort);
-<<<<<<< HEAD
         setTimeout(this._shutdown.bind(this, callback), 125);
-=======
-        var self = this;
-        this._shutdownTimer = setTimeout(function () {
-            self._shutdown();
-        }, 1000);
->>>>>>> a7d8d0c6
     }
 };
 
@@ -269,9 +232,8 @@
         // conn will be undefined if there's no available connections.
         if (!conn) {
             if (this._currentNumConnections < this.maxConnections) {
-<<<<<<< HEAD
                 var self = this;
-                this._createNewConnection(function(newConn) { 
+                this._createNewConnection(function (newConn) {
                     logger.debug("[RiakNode] executing command '%s' on node (%s:%d:%d) (new connection)",
                         command.PbRequestName, self.remoteAddress, self.remotePort, self.executeCount);
                     if (newConn.execute(command)) {
@@ -279,17 +241,9 @@
                         logger.debug("[RiakNode] (%s:%d:%d) executed",
                             self.remoteAddress, self.remotePort, self.executeCount);
                     }
-                }, function(err) {
+                }, function (err) {
                     logger.debug("[RiakNode] command execution failed on node (%s:%d:%d)",
                         self.remoteAddress, self.remotePort, self.executeCount);
-=======
-                this._createNewConnection(function (newConn) {
-                    logger.debug("[RiakNode] executing command '%s' (%d) on node (%s:%d)",
-                        command.PbRequestName, command.remainingTries, self.remoteAddress, self.remotePort);
-                    newConn.execute(command);
-                }, function (err) {
-                    logger.debug("[RiakNode] command execution failed on node (%s:%d)", self.remoteAddress, self.remotePort);
->>>>>>> a7d8d0c6
                     if (self.state === State.RUNNING) {
                         self._doHealthCheck();
                     }
@@ -303,7 +257,6 @@
                 return false;
             }
         } else {
-<<<<<<< HEAD
             logger.debug("[RiakNode] executing command '%s' on node (%s:%d:%d) (existing connection)",
                 command.PbRequestName, this.remoteAddress, this.remotePort, this.executeCount);
             if (conn.execute(command)) {
@@ -311,11 +264,6 @@
                 logger.debug("[RiakNode] (%s:%d:%d) executed",
                     this.remoteAddress, this.remotePort, this.executeCount);
             }
-=======
-            logger.debug("[RiakNode] executing command '%s' (%d) on node (%s:%d)",
-                command.PbRequestName, command.remainingTries, this.remoteAddress, this.remotePort);
-            conn.execute(command);
->>>>>>> a7d8d0c6
             return true;
         }
     } else {
@@ -323,52 +271,29 @@
     }
 };
 
-<<<<<<< HEAD
-RiakNode.prototype._responseReceived = function(conn, command, code, decoded) {
-    command.remainingTries--;
+RiakNode.prototype._responseReceived = function (conn, command, code, decoded) {
     logger.debug("[RiakNode] node (%s:%d:%d): command '%s' recevied code: %d",
         this.remoteAddress, this.remotePort, this.executeCount,
         command.PbRequestName, code);
 
-=======
-RiakNode.prototype._responseReceived = function (conn, command, code, decoded) {
-    logger.debug('[RiakNode] node (%s:%d): response (%d) received for command %s (%d)',
-        this.remoteAddress, this.remotePort, code, command.PbRequestName, command.remainingTries);
->>>>>>> a7d8d0c6
     if (code === RiakProtobuf.getCodeFor('RpbErrorResp')) {
         this.executeCount--;
         this._returnConnectionToPool(conn);
-<<<<<<< HEAD
-        logger.debug("[RiakNode] node (%s:%d:%d): command '%s' recevied RpbErrorResp: %s",
-            this.remoteAddress, this.remotePort, this.executeCount,
-            command.PbRequestName, decoded.getErrmsg().toString('utf8'));
-        if (command.remainingTries) {
-            this.emit(EVT_RC, command, this);
-        } else {
-            command.onRiakError(decoded);
-=======
         if (logger.debug) {
             var errmsg = decoded.getErrmsg().toString('utf8');
             var errcode = decoded.getErrcode();
             logger.debug("[RiakNode] node (%s:%d): command '%s' recevied RpbErrorResp (%d): %s",
                 this.remoteAddress, this.remotePort, command.PbRequestName, errcode, errmsg);
->>>>>>> a7d8d0c6
         }
         this._maybeRetryCommand(command, function () {
             command.onRiakError(decoded);
         });
     } else if (code !== command.getExpectedResponseCode()) {
-<<<<<<< HEAD
         this.executeCount--;
         this._returnConnectionToPool(conn);
         var msg = util.format('[RiakNode] node (%s:%d:%d) received incorrect response; expected %d, got %d',
             this.remoteAddress, this.remotePort, this.executeCount,
             command.getExpectedResponseCode(), code);
-=======
-        this._returnConnectionToPool(conn);
-        var msg = util.format("[RiakNode] node (%s:%d): incorrect response code; expected %d, received %d",
-            this.remoteAddress, this.remotePort, command.getExpectedResponseCode(), code);
->>>>>>> a7d8d0c6
         logger.error(msg);
         this._maybeRetryCommand(command, function () {
             command.onError(msg);
@@ -379,14 +304,8 @@
         // return the connections to the pool before calling the callback.
         // Some responses will be empty (null body), so we also need to account for that.
         var hasDone = decoded ? decoded.hasOwnProperty('done') : false;
-<<<<<<< HEAD
-        if ( (hasDone && decoded.done) || !hasDone) {
+        if ((hasDone && decoded.done) || !hasDone) {
             this.executeCount--;
-=======
-        if ((hasDone && decoded.done) || !hasDone) {
-            logger.debug('[RiakNode] node (%s:%d): command %s (%d) complete',
-                    this.remoteAddress, this.remotePort, command.PbRequestName, command.remainingTries);
->>>>>>> a7d8d0c6
             this._returnConnectionToPool(conn);
             logger.debug('[RiakNode] node (%s:%d:%d): command %s complete',
                 this.remoteAddress, this.remotePort, this.executeCount, command.PbRequestName);
@@ -395,12 +314,7 @@
     }
 };
 
-<<<<<<< HEAD
-RiakNode.prototype._returnConnectionToPool = function(conn) {
-=======
 RiakNode.prototype._returnConnectionToPool = function (conn) {
-
->>>>>>> a7d8d0c6
     if (this.state < State.SHUTTING_DOWN) {
         conn.inFlight = false;
         conn.resetBuffer();
@@ -480,8 +394,6 @@
     logger.debug("RiakNode (%s:%d) expired %d connections.", this.remoteAddress, this.remotePort, count);
 };
 
-<<<<<<< HEAD
-=======
 RiakNode.prototype._maybeRetryCommand = function (command, errfunc) {
     var tries = command.remainingTries;
     command.remainingTries--;
@@ -493,8 +405,6 @@
         errfunc();
     }
 };
-
->>>>>>> a7d8d0c6
 /**
  * The state of this node.
  *
