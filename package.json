--- conflicted
+++ resolved
@@ -31,26 +31,15 @@
     "protobufjs": "~3.8",
     "winston": "~0.9"
   },
-<<<<<<< HEAD
-  "devDependencies" : {
-      "mocha" : "latest",
-      "jshint" : "latest",
-      "grunt" : "latest",
-      "grunt-cli" : "latest",
-      "grunt-contrib-jshint" : "latest",
-      "grunt-contrib-watch" : "latest",
-      "grunt-mocha-test" : "latest",
-      "grunt-contrib-yuidoc" : "latest"
-=======
   "devDependencies": {
     "grunt": "latest",
+      "grunt-cli" : "latest",
     "grunt-contrib-jshint": "latest",
     "grunt-contrib-watch": "latest",
     "grunt-contrib-yuidoc": "latest",
     "grunt-mocha-test": "latest",
     "jshint": "~2.6",
     "mocha": "~2.2"
->>>>>>> 2e8a72a9
   },
   "engines": {
     "node": "~0.12"
